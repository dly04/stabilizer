--- conflicted
+++ resolved
@@ -18,11 +18,7 @@
 
 [dependencies]
 miniconf = { version = "0.18", features = ["json-core", "postcard"] }
-<<<<<<< HEAD
-menu = { version = "0.6", features = ["echo"], git = "https://github.com/rust-embedded-community/menu.git" }
-=======
 menu = { version = "0.6.1", features = ["echo"] }
->>>>>>> 49069b21
 heapless = "0.8"
 embedded-io = "0.6"
 yafnv = "3.0"
