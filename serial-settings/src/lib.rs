//! Persistent Settings Management Serial Interface
//!
//! # Description
//! This crate provides a simple means to load, configure, and save device settings over a serial
//! (i.e. text-based) interface. It is ideal to be used with serial ports and terminal emulators,
//! and exposes a simple way to allow users to configure device operation.
//!
//! # Example
//! Let's assume that your settings structure looks as follows:
//! ```rust
//! #[derive(miniconf::Tree, ...)]
//! struct Settings {
//!     broker: String,
//!     id: String,
//! }
//! ```
//!
//! A user would be displayed the following terminal interface:
//! ```
//!> help
//! AVAILABLE ITEMS:
//!   list
//!   get <item>
//!   set <item> <value>
<<<<<<< HEAD
//!   save
//!   clear [ <item> ]
=======
//!   save [item]
//!   clear [item]
>>>>>>> c8beb2ee
//!   platform <cmd>
//!   help [ <command> ]
//!
//! > plaform dfu
//! Reset to DFU is not supported
//!
//! > plaform service
//! Service data not available
//!
//! > list
//! Available settings:
//! /broker: "test" [default: "mqtt"]
//! /id: "04-91-62-d2-a8-6f" [default: "04-91-62-d2-a8-6f"]
//! ```
//!
//! # Design
//! Settings are specified in a [`miniconf::Tree`] settings tree and are transferred over the
//! serial interface using JSON encoding. This means that things like strings must be encased in
//! qutoes.
//!
//! # Limitations
//! Currently, there is a hardcoded limit of 64-bytes on the settings path. This is arbitrary and
//! can be changed if needed.
#![no_std]

use core::fmt::Write;
use core::hash::Hasher;
use embedded_io::{Read, ReadReady};
use heapless::String;
use miniconf::{JsonCoreSlash, TreeKey};

mod interface;

pub use interface::BestEffortInterface;

/// Specifies the API required for objects that are used as settings with the serial terminal
/// interface.
pub trait Settings<const Y: usize>:
    for<'a> JsonCoreSlash<'a, Y> + Clone
{
    /// Reset the settings to their default values.
    fn reset(&mut self) {}
}

pub trait Platform<const Y: usize>: Sized {
    /// This type specifies the interface to the user, for example, a USB CDC-ACM serial port.
    type Interface: embedded_io::Read
        + embedded_io::ReadReady
        + core::fmt::Write;

    /// Specifies the settings that are used on the device.
    type Settings: Settings<Y>;

    /// `save()` Error type
    type Error: core::fmt::Debug;

    /// Save the settings to storage
    fn save(
        &mut self,
        buffer: &mut [u8],
        key: Option<&str>,
        settings: &Self::Settings,
    ) -> Result<(), Self::Error>;

    /// Execute a platform specific command.
    fn cmd(&mut self, cmd: &str);

    /// Handle clearing a settings key.
    ///
    /// # Note
    /// The run-time setting will have already been updated when this is called. This is intended
    /// to remove settings from permanent storage if necessary.
    ///
    /// # Arguments
    /// * `buffer` The element serialization buffer.
    /// * `key` The name of the setting to be cleared. If `None`, all settings are cleared.
    fn clear(&mut self, buffer: &mut [u8], key: Option<&str>);

    /// Return a mutable reference to the `Interface`.
    fn interface_mut(&mut self) -> &mut Self::Interface;
}

struct Interface<'a, P: Platform<Y>, const Y: usize> {
    platform: P,
    buffer: &'a mut [u8],
    updated: bool,
}

impl<'a, P: Platform<Y>, const Y: usize> Interface<'a, P, Y> {
    fn handle_platform(
        _menu: &menu::Menu<Self, P::Settings>,
        item: &menu::Item<Self, P::Settings>,
        args: &[&str],
        interface: &mut Self,
        _settings: &mut P::Settings,
    ) {
        let key = menu::argument_finder(item, args, "cmd").unwrap().unwrap();
        interface.platform.cmd(key)
    }

    fn handle_list(
        _menu: &menu::Menu<Self, P::Settings>,
        _item: &menu::Item<Self, P::Settings>,
        _args: &[&str],
        interface: &mut Self,
        settings: &mut P::Settings,
    ) {
        let mut defaults = settings.clone();
        defaults.reset();

        for path in P::Settings::iter_paths::<String<64>>("/") {
            match path {
                Err(e) => writeln!(interface, "Failed to get path: {e}"),
                Ok(path) => {
                    let value = match settings.get_json(&path, interface.buffer)
                    {
                        Err(e) => {
                            writeln!(interface, "Failed to read {path}: {e}")
                                .unwrap();
                            continue;
                        }
                        Ok(len) => {
                            core::str::from_utf8(&interface.buffer[..len])
                                .unwrap()
                        }
                    };

                    write!(
                        &mut interface.platform.interface_mut(),
                        "{path}: {value}"
                    )
                    .unwrap();

                    let value_hash = {
                        let mut hasher = yafnv::Fnv1aHasher::default();
                        hasher.write(value.as_bytes());
                        hasher.finish()
                    };

                    let default_value =
                        match defaults.get_json(&path, interface.buffer) {
                            Err(e) => {
                                writeln!(
                                    interface,
                                    "[default serialization error: {e}]"
                                )
                                .unwrap();
                                continue;
                            }
                            Ok(len) => {
                                core::str::from_utf8(&interface.buffer[..len])
                                    .unwrap()
                            }
                        };

                    let default_hash = {
                        let mut hasher = yafnv::Fnv1aHasher::default();
                        hasher.write(default_value.as_bytes());
                        hasher.finish()
                    };
                    if default_hash != value_hash {
                        writeln!(
                            &mut interface.platform.interface_mut(),
                            " [default: {default_value}]"
                        )
                    } else {
                        writeln!(
                            &mut interface.platform.interface_mut(),
                            " [default]"
                        )
                    }
                }
            }
            .unwrap()
        }
    }

    fn handle_clear(
        _menu: &menu::Menu<Self, P::Settings>,
        item: &menu::Item<Self, P::Settings>,
        args: &[&str],
        interface: &mut Self,
        settings: &mut P::Settings,
    ) {
<<<<<<< HEAD
        let key = menu::argument_finder(item, args, "item").unwrap();

        if let Some(key) = key {
=======
        let maybe_key = menu::argument_finder(item, args, "item").unwrap();
        if let Some(key) = maybe_key {
>>>>>>> c8beb2ee
            let mut defaults = settings.clone();
            defaults.reset();

            let len = match defaults.get_json(key, interface.buffer) {
                Err(e) => {
                    writeln!(interface, "Failed to clear `{key}`: {e:?}")
                        .unwrap();
                    return;
                }

                Ok(len) => len,
            };

            if let Err(e) = settings.set_json(key, &interface.buffer[..len]) {
                writeln!(interface, "Failed to update {key}: {e:?}").unwrap();
                return;
            }

            interface.updated = true;
            writeln!(interface, "{key} cleared to default").unwrap();
        } else {
            settings.reset();
            interface.updated = true;
            writeln!(interface, "All settings cleared").unwrap();
        }

<<<<<<< HEAD
        interface.platform.clear(interface.buffer, key);
=======
        match interface.platform.save(interface.buffer, maybe_key, settings) {
            Ok(_) => {
                writeln!(interface, "Settings saved. You may need to reboot for the settings to be applied")
            }
            Err(e) => {
                writeln!(interface, "Failed to clear settings: {e:?}")
            }
        }
        .unwrap();
>>>>>>> c8beb2ee
    }

    fn handle_get(
        _menu: &menu::Menu<Self, P::Settings>,
        item: &menu::Item<Self, P::Settings>,
        args: &[&str],
        interface: &mut Self,
        settings: &mut P::Settings,
    ) {
        let key = menu::argument_finder(item, args, "item").unwrap().unwrap();
        match settings.get_json(key, interface.buffer) {
            Err(e) => {
                writeln!(interface, "Failed to read {key}: {e}")
            }
            Ok(len) => {
                writeln!(
                    &mut interface.platform.interface_mut(),
                    "{key}: {}",
                    core::str::from_utf8(&interface.buffer[..len]).unwrap()
                )
            }
        }
        .unwrap();
    }

    fn handle_save(
<<<<<<< HEAD
        _menu: &menu::Menu<Self, P::Settings>,
        _item: &menu::Item<Self, P::Settings>,
        _args: &[&str],
        interface: &mut Self,
        settings: &mut P::Settings,
    ) {
        match interface.platform.save(interface.buffer, None, settings) {
            Ok(_) => {
                writeln!(
                        interface,
                        "Settings saved. Reboot device (`platform reboot`) to apply."
                    ).unwrap()
            }
            Err(e) => {
                writeln!(interface, "Failed to save settings: {e:?}").unwrap()
            }
        }
    }

    fn handle_set(
        _menu: &menu::Menu<Self, P::Settings>,
        item: &menu::Item<Self, P::Settings>,
        args: &[&str],
=======
        _menu: &menu::Menu<Self, P::Settings>,
        item: &menu::Item<Self, P::Settings>,
        args: &[&str],
        interface: &mut Self,
        settings: &mut P::Settings,
    ) {
        match interface.platform.save(interface.buffer, menu::argument_finder(item, args, "item").unwrap(), settings) {
            Ok(_) => writeln!(
                interface,
                "Settings saved. You may need to reboot for the settings to be applied"
            )
            .unwrap(),
            Err(e) => {
                writeln!(interface, "Failed to save settings: {e:?}").unwrap()
            }
        }
    }

    fn handle_set(
        _menu: &menu::Menu<Self, P::Settings>,
        item: &menu::Item<Self, P::Settings>,
        args: &[&str],
>>>>>>> c8beb2ee
        interface: &mut Self,
        settings: &mut P::Settings,
    ) {
        let key = menu::argument_finder(item, args, "item").unwrap().unwrap();
        let value =
            menu::argument_finder(item, args, "value").unwrap().unwrap();

        // Now, write the new value into memory.
        match settings.set_json(key, value.as_bytes())
        {
            Ok(_) => {
                interface.updated = true;
<<<<<<< HEAD
                match interface.platform.save(interface.buffer, Some(key), settings) {
                    Ok(_) => {
                        writeln!(
                                interface,
                                "Settings saved. Reboot device (`platform reboot`) to apply."
                            )
                    }
                    Err(e) => {
                        writeln!(interface, "Failed to save settings: {e:?}")
                    }
                }
=======
                writeln!(
                        interface,
                        "Settings updated. You may need to reboot for the setting to be applied"
                    )
>>>>>>> c8beb2ee
            },
            Err(e) => {
                writeln!(interface, "Failed to update {key}: {e:?}")
            }
        }.unwrap();
    }

    fn menu() -> menu::Menu<'a, Self, P::Settings> {
        menu::Menu {
        label: "settings",
        items: &[
            &menu::Item {
                command: "list",
                help: Some("List all available settings and their current values."),
                item_type: menu::ItemType::Callback {
                    function: Self::handle_list,
                    parameters: &[],
                },
            },
            &menu::Item {
                command: "get",
                help: Some("Read a setting_from the device."),
                item_type: menu::ItemType::Callback {
                    function: Self::handle_get,
                    parameters: &[menu::Parameter::Mandatory {
                        parameter_name: "item",
                        help: Some("The name of the setting to read."),
                    }]
                },
            },
            &menu::Item {
                command: "set",
                help: Some("Update a a setting in the device."),
                item_type: menu::ItemType::Callback {
                    function: Self::handle_set,
                    parameters: &[
                        menu::Parameter::Mandatory {
                            parameter_name: "item",
                            help: Some("The name of the setting to write."),
                        },
                        menu::Parameter::Mandatory {
                            parameter_name: "value",
                            help: Some("Specifies the value to be written. Values must be JSON-encoded"),
                        },
                    ]
                },
            },
            &menu::Item {
                command: "save",
<<<<<<< HEAD
                help: Some("Save all current settings to the device."),
                item_type: menu::ItemType::Callback {
                    function: Self::handle_save,
                    parameters: &[],
=======
                help: Some("Save settings to the device."),
                item_type: menu::ItemType::Callback {
                    function: Self::handle_save,
                    parameters: &[
                        menu::Parameter::Optional {
                            parameter_name: "item",
                            help: Some("The name of the setting to clear."),
                        },
                    ]
>>>>>>> c8beb2ee
                },
            },
            &menu::Item {
                command: "clear",
                help: Some("Clear the device settings to default values."),
                item_type: menu::ItemType::Callback {
                    function: Self::handle_clear,
                    parameters: &[
                        menu::Parameter::Optional {
                            parameter_name: "item",
                            help: Some("The name of the setting to clear."),
                        },
                    ]
                },
            },
            &menu::Item {
                command: "platform",
                help: Some("Platform specific commands"),
                item_type: menu::ItemType::Callback {
                    function: Self::handle_platform,
                    parameters: &[menu::Parameter::Mandatory {
                        parameter_name: "cmd",
                        help: Some("The name of the command (e.g. `reboot`, `service`, `dfu`)."),
                    }]
                },
            },
        ],
        entry: None,
        exit: None,
    }
    }
}

impl<'a, P: Platform<Y>, const Y: usize> core::fmt::Write
    for Interface<'a, P, Y>
{
    fn write_str(&mut self, s: &str) -> core::fmt::Result {
        self.platform.interface_mut().write_str(s)
    }
}

/// The serial settings management object.
pub struct Runner<'a, P: Platform<Y>, const Y: usize>(
    menu::Runner<'a, Interface<'a, P, Y>, P::Settings>,
);

impl<'a, P: Platform<Y>, const Y: usize> Runner<'a, P, Y> {
    /// Constructor
    ///
    /// # Args
    /// * `platform` - The platform associated with the serial settings, providing the necessary
    /// context and API to manage device settings.
    /// * `line_buf` - A buffer used for maintaining the serial menu input line. It should be at
    /// least as long as the longest user input.
    /// * `serialize_buf` - A buffer used for serializing and deserializing settings. This buffer
    /// needs to be at least as big as the entire serialized settings structure.
    pub fn new(
        platform: P,
        line_buf: &'a mut [u8],
        serialize_buf: &'a mut [u8],
        settings: &mut P::Settings,
    ) -> Result<Self, P::Error> {
        Ok(Self(menu::Runner::new(
            Interface::menu(),
            line_buf,
            Interface {
                platform,
                buffer: serialize_buf,
                updated: false,
            },
            settings,
        )))
    }

    /// Get the device communication interface
    pub fn interface_mut(&mut self) -> &mut P::Interface {
        self.0.interface.platform.interface_mut()
    }

    /// Must be called periodically to process user input.
    ///
    /// # Returns
    /// A boolean indicating true if the settings were modified.
    pub fn process(
        &mut self,
        settings: &mut P::Settings,
    ) -> Result<bool, <P::Interface as embedded_io::ErrorType>::Error> {
        self.0.interface.updated = false;

        while self.interface_mut().read_ready()? {
            let mut buffer = [0u8; 64];
            let count = self.interface_mut().read(&mut buffer)?;
            for &value in &buffer[..count] {
                self.0.input_byte(value, settings);
            }
        }

        Ok(self.0.interface.updated)
    }
}<|MERGE_RESOLUTION|>--- conflicted
+++ resolved
@@ -22,13 +22,8 @@
 //!   list
 //!   get <item>
 //!   set <item> <value>
-<<<<<<< HEAD
-//!   save
-//!   clear [ <item> ]
-=======
 //!   save [item]
 //!   clear [item]
->>>>>>> c8beb2ee
 //!   platform <cmd>
 //!   help [ <command> ]
 //!
@@ -213,14 +208,8 @@
         interface: &mut Self,
         settings: &mut P::Settings,
     ) {
-<<<<<<< HEAD
-        let key = menu::argument_finder(item, args, "item").unwrap();
-
-        if let Some(key) = key {
-=======
         let maybe_key = menu::argument_finder(item, args, "item").unwrap();
         if let Some(key) = maybe_key {
->>>>>>> c8beb2ee
             let mut defaults = settings.clone();
             defaults.reset();
 
@@ -247,19 +236,7 @@
             writeln!(interface, "All settings cleared").unwrap();
         }
 
-<<<<<<< HEAD
-        interface.platform.clear(interface.buffer, key);
-=======
-        match interface.platform.save(interface.buffer, maybe_key, settings) {
-            Ok(_) => {
-                writeln!(interface, "Settings saved. You may need to reboot for the settings to be applied")
-            }
-            Err(e) => {
-                writeln!(interface, "Failed to clear settings: {e:?}")
-            }
-        }
-        .unwrap();
->>>>>>> c8beb2ee
+        interface.platform.clear(interface.buffer, maybe_key);
     }
 
     fn handle_get(
@@ -286,31 +263,6 @@
     }
 
     fn handle_save(
-<<<<<<< HEAD
-        _menu: &menu::Menu<Self, P::Settings>,
-        _item: &menu::Item<Self, P::Settings>,
-        _args: &[&str],
-        interface: &mut Self,
-        settings: &mut P::Settings,
-    ) {
-        match interface.platform.save(interface.buffer, None, settings) {
-            Ok(_) => {
-                writeln!(
-                        interface,
-                        "Settings saved. Reboot device (`platform reboot`) to apply."
-                    ).unwrap()
-            }
-            Err(e) => {
-                writeln!(interface, "Failed to save settings: {e:?}").unwrap()
-            }
-        }
-    }
-
-    fn handle_set(
-        _menu: &menu::Menu<Self, P::Settings>,
-        item: &menu::Item<Self, P::Settings>,
-        args: &[&str],
-=======
         _menu: &menu::Menu<Self, P::Settings>,
         item: &menu::Item<Self, P::Settings>,
         args: &[&str],
@@ -333,7 +285,6 @@
         _menu: &menu::Menu<Self, P::Settings>,
         item: &menu::Item<Self, P::Settings>,
         args: &[&str],
->>>>>>> c8beb2ee
         interface: &mut Self,
         settings: &mut P::Settings,
     ) {
@@ -346,24 +297,10 @@
         {
             Ok(_) => {
                 interface.updated = true;
-<<<<<<< HEAD
-                match interface.platform.save(interface.buffer, Some(key), settings) {
-                    Ok(_) => {
-                        writeln!(
-                                interface,
-                                "Settings saved. Reboot device (`platform reboot`) to apply."
-                            )
-                    }
-                    Err(e) => {
-                        writeln!(interface, "Failed to save settings: {e:?}")
-                    }
-                }
-=======
                 writeln!(
                         interface,
                         "Settings updated. You may need to reboot for the setting to be applied"
                     )
->>>>>>> c8beb2ee
             },
             Err(e) => {
                 writeln!(interface, "Failed to update {key}: {e:?}")
@@ -413,12 +350,6 @@
             },
             &menu::Item {
                 command: "save",
-<<<<<<< HEAD
-                help: Some("Save all current settings to the device."),
-                item_type: menu::ItemType::Callback {
-                    function: Self::handle_save,
-                    parameters: &[],
-=======
                 help: Some("Save settings to the device."),
                 item_type: menu::ItemType::Callback {
                     function: Self::handle_save,
@@ -428,7 +359,6 @@
                             help: Some("The name of the setting to clear."),
                         },
                     ]
->>>>>>> c8beb2ee
                 },
             },
             &menu::Item {
