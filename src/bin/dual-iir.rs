//! # Dual IIR
//!
//! The Dual IIR application exposes two configurable channels. Stabilizer samples input at a fixed
//! rate, digitally filters the data, and then generates filtered output signals on the respective
//! channel outputs.
//!
//! ## Features
//! * Two indpenendent channels
//! * up to 800 kHz rate, timed sampling
//! * Run-time filter configuration
//! * Input/Output data streaming
//! * Down to 2 µs latency
//! * f32 IIR math
//! * Generic biquad (second order) IIR filter
//! * Anti-windup
//! * Derivative kick avoidance
//!
//! ## Settings
//! Refer to the [Settings] structure for documentation of run-time configurable settings for this
//! application.
//!
//! ## Telemetry
//! Refer to [Telemetry] for information about telemetry reported by this application.
//!
//! ## Livestreaming
//! This application streams raw ADC and DAC data over UDP. Refer to
//! [stabilizer::net::data_stream](../stabilizer/net/data_stream/index.html) for more information.
#![deny(warnings)]
#![no_std]
#![no_main]

use core::sync::atomic::{fence, Ordering};

use fugit::ExtU64;
use mutex_trait::prelude::*;

use idsp::iir;

use stabilizer::{
    hardware::{
        self,
        adc::{Adc0Input, Adc1Input, AdcCode},
        afe::Gain,
        dac::{Dac0Output, Dac1Output, DacCode},
        embedded_hal::digital::v2::InputPin,
        hal,
        signal_generator::{self, SignalGenerator},
        timers::SamplingTimer,
        DigitalInput0, DigitalInput1, SystemTimer, Systick, AFE0, AFE1,
    },
    net::{
        data_stream::{FrameGenerator, StreamFormat, StreamTarget},
        miniconf::Miniconf,
        telemetry::{Telemetry, TelemetryBuffer},
        NetworkState, NetworkUsers,
    },
};

const SCALE: f32 = i16::MAX as _;

// The number of cascaded IIR biquads per channel. Select 1 or 2!
const IIR_CASCADE_LENGTH: usize = 1;

// The number of samples in each batch process
const BATCH_SIZE: usize = 8;

// The logarithm of the number of 100MHz timer ticks between each sample. With a value of 2^7 =
// 128, there is 1.28uS per sample, corresponding to a sampling frequency of 781.25 KHz.
const SAMPLE_TICKS_LOG2: u8 = 7;
const SAMPLE_TICKS: u32 = 1 << SAMPLE_TICKS_LOG2;
const SAMPLE_PERIOD: f32 =
    SAMPLE_TICKS as f32 * hardware::design_parameters::TIMER_PERIOD;

#[derive(Clone, Copy, Debug, Miniconf)]
pub struct Settings {
    /// Configure the Analog Front End (AFE) gain.
    ///
    /// # Path
    /// `afe/<n>`
    ///
    /// * <n> specifies which channel to configure. <n> := [0, 1]
    ///
    /// # Value
    /// Any of the variants of [Gain] enclosed in double quotes.
    afe: [Gain; 2],

    /// Configure the IIR filter parameters.
    ///
    /// # Path
    /// `iir_ch/<n>/<m>`
    ///
    /// * <n> specifies which channel to configure. <n> := [0, 1]
    /// * <m> specifies which cascade to configure. <m> := [0, 1], depending on [IIR_CASCADE_LENGTH]
    ///
    /// # Value
    /// See [iir::IIR#miniconf]
    iir_ch: [[iir::IIR<f32>; IIR_CASCADE_LENGTH]; 2],

    /// Specified true if DI1 should be used as a "hold" input.
    ///
    /// # Path
    /// `allow_hold`
    ///
    /// # Value
    /// "true" or "false"
    allow_hold: bool,

    /// Specified true if "hold" should be forced regardless of DI1 state and hold allowance.
    ///
    /// # Path
    /// `force_hold`
    ///
    /// # Value
    /// "true" or "false"
    force_hold: bool,

    /// Specifies the telemetry output period in seconds.
    ///
    /// # Path
    /// `telemetry_period`
    ///
    /// # Value
    /// Any non-zero value less than 65536.
    telemetry_period: u16,

    /// Specifies the target for data livestreaming.
    ///
    /// # Path
    /// `stream_target`
    ///
    /// # Value
    /// See [StreamTarget#miniconf]
    stream_target: StreamTarget,

    /// Specifies the config for signal generators to add on to DAC0/DAC1 outputs.
    ///
    /// # Path
    /// `signal_generator/<n>`
    ///
    /// * <n> specifies which channel to configure. <n> := [0, 1]
    ///
    /// # Value
    /// See [signal_generator::BasicConfig#miniconf]
    signal_generator: [signal_generator::BasicConfig; 2],
}

impl Default for Settings {
    fn default() -> Self {
        Self {
            // Analog frontend programmable gain amplifier gains (G1, G2, G5, G10)
            afe: [Gain::G1, Gain::G1],
            // IIR filter tap gains are an array `[b0, b1, b2, a1, a2]` such that the
            // new output is computed as `y0 = a1*y1 + a2*y2 + b0*x0 + b1*x1 + b2*x2`.
            // The array is `iir_state[channel-index][cascade-index][coeff-index]`.
            // The IIR coefficients can be mapped to other transfer function
            // representations, for example as described in https://arxiv.org/abs/1508.06319
            iir_ch: [[iir::IIR::new(1., -SCALE, SCALE); IIR_CASCADE_LENGTH]; 2],
            // Permit the DI1 digital input to suppress filter output updates.
            allow_hold: false,
            // Force suppress filter output updates.
            force_hold: false,
            // The default telemetry period in seconds.
            telemetry_period: 10,

            signal_generator: [signal_generator::BasicConfig::default(); 2],

            stream_target: StreamTarget::default(),
        }
    }
}

#[rtic::app(device = stabilizer::hardware::hal::stm32, peripherals = true, dispatchers=[DCMI, JPEG, LTDC, SDMMC])]
mod app {
    use super::*;

    #[monotonic(binds = SysTick, default = true, priority = 2)]
    type Monotonic = Systick;

    #[shared]
    struct Shared {
        network: NetworkUsers<Settings, Telemetry>,

        settings: Settings,
        telemetry: TelemetryBuffer,
        signal_generator: [SignalGenerator; 2],
    }

    #[local]
    struct Local {
        sampling_timer: SamplingTimer,
        digital_inputs: (DigitalInput0, DigitalInput1),
        afes: (AFE0, AFE1),
        adcs: (Adc0Input, Adc1Input),
        dacs: (Dac0Output, Dac1Output),
        iir_state: [[iir::Vec5<f32>; IIR_CASCADE_LENGTH]; 2],
        generator: FrameGenerator,
    }

    #[init]
    fn init(c: init::Context) -> (Shared, Local, init::Monotonics) {
        let clock = SystemTimer::new(|| monotonics::now().ticks() as _);

        // Configure the microcontroller
<<<<<<< HEAD
        let (stabilizer, _pounder) = hardware::setup::setup(
            c.core,
            c.device,
            clock,
            BATCH_SIZE,
            1 << SAMPLE_TICKS_LOG2,
        );
=======
        let (mut stabilizer, _pounder) =
            hardware::setup::setup(c.core, c.device, BATCH_SIZE, SAMPLE_TICKS);
>>>>>>> 4f8128f3

        let mut network = NetworkUsers::new(
            stabilizer.net.stack,
            stabilizer.net.phy,
            clock,
            env!("CARGO_BIN_NAME"),
            stabilizer.net.mac_address,
            option_env!("BROKER")
                .unwrap_or("10.34.16.10")
                .parse()
                .unwrap(),
        );

        let generator = network
            .configure_streaming(StreamFormat::AdcDacData, BATCH_SIZE as _);

        let settings = Settings::default();

        let shared = Shared {
            network,
            settings,
            telemetry: TelemetryBuffer::default(),
            signal_generator: [
                SignalGenerator::new(
                    settings.signal_generator[0]
                        .try_into_config(SAMPLE_PERIOD, DacCode::FULL_SCALE)
                        .unwrap(),
                ),
                SignalGenerator::new(
                    settings.signal_generator[1]
                        .try_into_config(SAMPLE_PERIOD, DacCode::FULL_SCALE)
                        .unwrap(),
                ),
            ],
        };

        let mut local = Local {
            sampling_timer: stabilizer.adc_dac_timer,
            digital_inputs: stabilizer.digital_inputs,
            afes: stabilizer.afes,
            adcs: stabilizer.adcs,
            dacs: stabilizer.dacs,
            iir_state: [[[0.; 5]; IIR_CASCADE_LENGTH]; 2],
            generator,
        };

        // Enable ADC/DAC events
        local.adcs.0.start();
        local.adcs.1.start();
        local.dacs.0.start();
        local.dacs.1.start();

        // Spawn a settings update for default settings.
        settings_update::spawn().unwrap();
        telemetry::spawn().unwrap();
        ethernet_link::spawn().unwrap();
        start::spawn_after(100.millis()).unwrap();

        (shared, local, init::Monotonics(stabilizer.systick))
    }

    #[task(priority = 1, local=[sampling_timer])]
    fn start(c: start::Context) {
        // Start sampling ADCs and DACs.
        c.local.sampling_timer.start();
    }

    /// Main DSP processing routine.
    ///
    /// # Note
    /// Processing time for the DSP application code is bounded by the following constraints:
    ///
    /// DSP application code starts after the ADC has generated a batch of samples and must be
    /// completed by the time the next batch of ADC samples has been acquired (plus the FIFO buffer
    /// time). If this constraint is not met, firmware will panic due to an ADC input overrun.
    ///
    /// The DSP application code must also fill out the next DAC output buffer in time such that the
    /// DAC can switch to it when it has completed the current buffer. If this constraint is not met
    /// it's possible that old DAC codes will be generated on the output and the output samples will
    /// be delayed by 1 batch.
    ///
    /// Because the ADC and DAC operate at the same rate, these two constraints actually implement
    /// the same time bounds, meeting one also means the other is also met.
    #[task(binds=DMA1_STR4, local=[digital_inputs, adcs, dacs, iir_state, generator], shared=[settings, signal_generator, telemetry], priority=3)]
    #[link_section = ".itcm.process"]
    fn process(c: process::Context) {
        let process::SharedResources {
            settings,
            telemetry,
            signal_generator,
        } = c.shared;

        let process::LocalResources {
            digital_inputs,
            adcs: (adc0, adc1),
            dacs: (dac0, dac1),
            iir_state,
            generator,
        } = c.local;

        (settings, telemetry, signal_generator).lock(
            |settings, telemetry, signal_generator| {
                let digital_inputs = [
                    digital_inputs.0.is_high().unwrap(),
                    digital_inputs.1.is_high().unwrap(),
                ];
                telemetry.digital_inputs = digital_inputs;

                let hold = settings.force_hold
                    || (digital_inputs[1] && settings.allow_hold);

                (adc0, adc1, dac0, dac1).lock(|adc0, adc1, dac0, dac1| {
                    let adc_samples = [adc0, adc1];
                    let dac_samples = [dac0, dac1];

                    // Preserve instruction and data ordering w.r.t. DMA flag access.
                    fence(Ordering::SeqCst);

                    for channel in 0..adc_samples.len() {
                        adc_samples[channel]
                            .iter()
                            .zip(dac_samples[channel].iter_mut())
                            .zip(&mut signal_generator[channel])
                            .map(|((ai, di), signal)| {
                                let x = f32::from(*ai as i16);
                                let y = settings.iir_ch[channel]
                                    .iter()
                                    .zip(iir_state[channel].iter_mut())
                                    .fold(x, |yi, (ch, state)| {
                                        ch.update(state, yi, hold)
                                    });

                                // Note(unsafe): The filter limits must ensure that the value is in range.
                                // The truncation introduces 1/2 LSB distortion.
                                let y: i16 = unsafe { y.to_int_unchecked() };

                                let y = y.saturating_add(signal);

                                // Convert to DAC code
                                *di = DacCode::from(y).0;
                            })
                            .last();
                    }

                    // Stream the data.
                    const N: usize = BATCH_SIZE * core::mem::size_of::<u16>();
                    generator.add::<_, { N * 4 }>(|buf| {
                        for (data, buf) in adc_samples
                            .iter()
                            .chain(dac_samples.iter())
                            .zip(buf.chunks_exact_mut(N))
                        {
                            let data = unsafe {
                                core::slice::from_raw_parts(
                                    data.as_ptr() as *const u8,
                                    N,
                                )
                            };
                            buf.copy_from_slice(data)
                        }
                    });

                    // Update telemetry measurements.
                    telemetry.adcs = [
                        AdcCode(adc_samples[0][0]),
                        AdcCode(adc_samples[1][0]),
                    ];

                    telemetry.dacs = [
                        DacCode(dac_samples[0][0]),
                        DacCode(dac_samples[1][0]),
                    ];

                    // Preserve instruction and data ordering w.r.t. DMA flag access.
                    fence(Ordering::SeqCst);
                });
            },
        );
    }

    #[idle(shared=[network])]
    fn idle(mut c: idle::Context) -> ! {
        loop {
            match c.shared.network.lock(|net| net.update()) {
                NetworkState::SettingsChanged => {
                    settings_update::spawn().unwrap()
                }
                NetworkState::Updated => {}
                NetworkState::NoChange => cortex_m::asm::wfi(),
            }
        }
    }

    #[task(priority = 1, local=[afes], shared=[network, settings, signal_generator])]
    fn settings_update(mut c: settings_update::Context) {
        let settings = c.shared.network.lock(|net| *net.miniconf.settings());
        c.shared.settings.lock(|current| *current = settings);

        c.local.afes.0.set_gain(settings.afe[0]);
        c.local.afes.1.set_gain(settings.afe[1]);

        // Update the signal generators
        for (i, &config) in settings.signal_generator.iter().enumerate() {
            match config.try_into_config(SAMPLE_PERIOD, DacCode::FULL_SCALE) {
                Ok(config) => {
                    c.shared
                        .signal_generator
                        .lock(|generator| generator[i].update_waveform(config));
                }
                Err(err) => log::error!(
                    "Failed to update signal generation on DAC{}: {:?}",
                    i,
                    err
                ),
            }
        }

        let target = settings.stream_target.into();
        c.shared.network.lock(|net| net.direct_stream(target));
    }

    #[task(priority = 1, shared=[network, settings, telemetry])]
    fn telemetry(mut c: telemetry::Context) {
        let telemetry: TelemetryBuffer =
            c.shared.telemetry.lock(|telemetry| *telemetry);

        let (gains, telemetry_period) = c
            .shared
            .settings
            .lock(|settings| (settings.afe, settings.telemetry_period));

        c.shared.network.lock(|net| {
            net.telemetry
                .publish(&telemetry.finalize(gains[0], gains[1]))
        });

        // Schedule the telemetry task in the future.
        telemetry::Monotonic::spawn_after((telemetry_period as u64).secs())
            .unwrap();
    }

    #[task(priority = 1, shared=[network])]
    fn ethernet_link(mut c: ethernet_link::Context) {
        c.shared.network.lock(|net| net.processor.handle_link());
        ethernet_link::Monotonic::spawn_after(1.secs()).unwrap();
    }

    #[task(binds = ETH, priority = 1)]
    fn eth(_: eth::Context) {
        unsafe { hal::ethernet::interrupt_handler() }
    }

    #[task(binds = SPI2, priority = 4)]
    fn spi2(_: spi2::Context) {
        panic!("ADC0 SPI error");
    }

    #[task(binds = SPI3, priority = 4)]
    fn spi3(_: spi3::Context) {
        panic!("ADC1 SPI error");
    }

    #[task(binds = SPI4, priority = 4)]
    fn spi4(_: spi4::Context) {
        panic!("DAC0 SPI error");
    }

    #[task(binds = SPI5, priority = 4)]
    fn spi5(_: spi5::Context) {
        panic!("DAC1 SPI error");
    }
}<|MERGE_RESOLUTION|>--- conflicted
+++ resolved
@@ -201,18 +201,13 @@
         let clock = SystemTimer::new(|| monotonics::now().ticks() as _);
 
         // Configure the microcontroller
-<<<<<<< HEAD
         let (stabilizer, _pounder) = hardware::setup::setup(
             c.core,
             c.device,
             clock,
             BATCH_SIZE,
-            1 << SAMPLE_TICKS_LOG2,
+            SAMPLE_TICKS,
         );
-=======
-        let (mut stabilizer, _pounder) =
-            hardware::setup::setup(c.core, c.device, BATCH_SIZE, SAMPLE_TICKS);
->>>>>>> 4f8128f3
 
         let mut network = NetworkUsers::new(
             stabilizer.net.stack,
