use serde::{Deserialize, Serialize};

mod attenuators;
mod dds_output;
mod rf_power;

pub use dds_output::DdsOutput;

use super::hal;
use super::hrtimer::HighResTimerE;

use attenuators::AttenuatorInterface;
use rf_power::PowerMeasurementInterface;

use embedded_hal::{adc::OneShot, blocking::spi::Transfer};

const EXT_CLK_SEL_PIN: u8 = 8 + 7;
#[allow(dead_code)]
const OSC_EN_N_PIN: u8 = 8 + 6;
const ATT_RST_N_PIN: u8 = 8 + 5;
const ATT_LE3_PIN: u8 = 8 + 3;
const ATT_LE2_PIN: u8 = 8 + 2;
const ATT_LE1_PIN: u8 = 8 + 1;
const ATT_LE0_PIN: u8 = 8;

#[derive(Debug, Copy, Clone)]
pub enum Error {
    Spi,
    I2c,
    Dds,
    Qspi,
    Bounds,
    InvalidAddress,
    InvalidChannel,
    Adc,
    Access,
}

#[derive(Debug, Copy, Clone)]
#[allow(dead_code)]
pub enum Channel {
    In0,
    In1,
    Out0,
    Out1,
}

#[derive(Serialize, Deserialize, Copy, Clone, Debug)]
pub struct DdsChannelState {
    pub phase_offset: f32,
    pub frequency: f32,
    pub amplitude: f32,
    pub enabled: bool,
}

#[derive(Serialize, Deserialize, Copy, Clone, Debug)]
pub struct ChannelState {
    pub parameters: DdsChannelState,
    pub attenuation: f32,
}

#[derive(Serialize, Deserialize, Copy, Clone, Debug)]
pub struct InputChannelState {
    pub attenuation: f32,
    pub power: f32,
    pub mixer: DdsChannelState,
}

#[derive(Serialize, Deserialize, Copy, Clone, Debug)]
pub struct OutputChannelState {
    pub attenuation: f32,
    pub channel: DdsChannelState,
}

#[derive(Serialize, Deserialize, Copy, Clone, Debug)]
pub struct DdsClockConfig {
    pub multiplier: u8,
    pub reference_clock: f32,
    pub external_clock: bool,
}

impl Into<ad9959::Channel> for Channel {
    /// Translate pounder channels to DDS output channels.
    fn into(self) -> ad9959::Channel {
        match self {
            Channel::In0 => ad9959::Channel::Two,
            Channel::In1 => ad9959::Channel::Four,
            Channel::Out0 => ad9959::Channel::One,
            Channel::Out1 => ad9959::Channel::Three,
        }
    }
}

/// A structure for the QSPI interface for the DDS.
pub struct QspiInterface {
    pub qspi: hal::qspi::Qspi,
    mode: ad9959::Mode,
    streaming: bool,
}

impl QspiInterface {
    /// Initialize the QSPI interface.
    ///
    /// Args:
    /// * `qspi` - The QSPI peripheral driver.
    pub fn new(mut qspi: hal::qspi::Qspi) -> Result<Self, Error> {
        // This driver only supports operation in 4-bit mode due to bus inconsistencies between the
        // QSPI peripheral and the DDS. Instead, we will bit-bang communications in
        // single-bit-two-wire to the DDS to configure it to 4-bit operation.
        qspi.configure_mode(hal::qspi::QspiMode::FourBit)
            .map_err(|_| Error::Qspi)?;
        Ok(Self {
            qspi,
            mode: ad9959::Mode::SingleBitTwoWire,
            streaming: false,
        })
    }

    pub fn start_stream(&mut self) -> Result<(), Error> {
        if self.qspi.is_busy() {
            return Err(Error::Qspi);
        }

        // Configure QSPI for infinite transaction mode using only a data phase (no instruction or
        // address).
        let qspi_regs = unsafe { &*hal::stm32::QUADSPI::ptr() };
        qspi_regs.fcr.modify(|_, w| w.ctcf().set_bit());

        unsafe {
            qspi_regs.dlr.write(|w| w.dl().bits(0xFFFF_FFFF));
            qspi_regs.ccr.modify(|_, w| {
                w.imode().bits(0).fmode().bits(0).admode().bits(0)
            });
        }

        self.streaming = true;

        Ok(())
    }
<<<<<<< HEAD

    pub fn write_profile(&mut self, data: [u32; 4]) -> Result<(), Error> {
        if self.streaming == false {
            return Err(Error::Qspi);
        }

        let qspi_regs = unsafe { &*hal::stm32::QUADSPI::ptr() };
        unsafe {
            core::ptr::write_volatile(
                &qspi_regs.dr as *const _ as *mut u32,
                data[0],
            );
            core::ptr::write_volatile(
                &qspi_regs.dr as *const _ as *mut u32,
                data[1],
            );
            core::ptr::write_volatile(
                &qspi_regs.dr as *const _ as *mut u32,
                data[2],
            );
            core::ptr::write_volatile(
                &qspi_regs.dr as *const _ as *mut u32,
                data[3],
            );
        }

        Ok(())
    }
=======
>>>>>>> 14a64786
}

impl ad9959::Interface for QspiInterface {
    type Error = Error;

    /// Configure the operations mode of the interface.
    ///
    /// Args:
    /// * `mode` - The newly desired operational mode.
    fn configure_mode(&mut self, mode: ad9959::Mode) -> Result<(), Error> {
        self.mode = mode;

        Ok(())
    }

    /// Write data over QSPI to the DDS.
    ///
    /// Args:
    /// * `addr` - The address to write over QSPI to the DDS.
    /// * `data` - The data to write.
    fn write(&mut self, addr: u8, data: &[u8]) -> Result<(), Error> {
        if (addr & 0x80) != 0 {
            return Err(Error::InvalidAddress);
        }

        // The QSPI interface implementation always operates in 4-bit mode because the AD9959 uses
        // IO3 as SYNC_IO in some output modes. In order for writes to be successful, SYNC_IO must
        // be driven low. However, the QSPI peripheral forces IO3 high when operating in 1 or 2 bit
        // modes. As a result, any writes while in single- or dual-bit modes has to instead write
        // the data encoded into 4-bit QSPI data so that IO3 can be driven low.
        match self.mode {
            ad9959::Mode::SingleBitTwoWire => {
                // Encode the data into a 4-bit QSPI pattern.

                // In 4-bit mode, we can send 2 bits of address and data per byte transfer. As
                // such, we need at least 4x more bytes than the length of data. To avoid dynamic
                // allocation, we assume the maximum transaction length for single-bit-two-wire is
                // 2 bytes.
                let mut encoded_data: [u8; 12] = [0; 12];

                if (data.len() * 4) > (encoded_data.len() - 4) {
                    return Err(Error::Bounds);
                }

                // Encode the address into the first 4 bytes.
                for address_bit in 0..8 {
                    let offset: u8 = {
                        if address_bit % 2 != 0 {
                            4
                        } else {
                            0
                        }
                    };

                    // Encode MSB first. Least significant bits are placed at the most significant
                    // byte.
                    let byte_position = 3 - (address_bit >> 1) as usize;

                    if addr & (1 << address_bit) != 0 {
                        encoded_data[byte_position] |= 1 << offset;
                    }
                }

                // Encode the data into the remaining bytes.
                for byte_index in 0..data.len() {
                    let byte = data[byte_index];
                    for bit in 0..8 {
                        let offset: u8 = {
                            if bit % 2 != 0 {
                                4
                            } else {
                                0
                            }
                        };

                        // Encode MSB first. Least significant bits are placed at the most
                        // significant byte.
                        let byte_position = 3 - (bit >> 1) as usize;

                        if byte & (1 << bit) != 0 {
                            encoded_data
                                [(byte_index + 1) * 4 + byte_position] |=
                                1 << offset;
                        }
                    }
                }

                let (encoded_address, encoded_payload) = {
                    let end_index = (1 + data.len()) * 4;
                    (encoded_data[0], &encoded_data[1..end_index])
                };

                self.qspi
                    .write(encoded_address, &encoded_payload)
                    .map_err(|_| Error::Qspi)
            }
            ad9959::Mode::FourBitSerial => {
                if self.streaming {
                    Err(Error::Qspi)
                } else {
                    self.qspi.write(addr, data).map_err(|_| Error::Qspi)?;
                    Ok(())
                }
            }
            _ => Err(Error::Qspi),
        }
    }

    fn read(&mut self, addr: u8, dest: &mut [u8]) -> Result<(), Error> {
        if (addr & 0x80) != 0 {
            return Err(Error::InvalidAddress);
        }

        // This implementation only supports operation (read) in four-bit-serial mode.
        if self.mode != ad9959::Mode::FourBitSerial {
            return Err(Error::Qspi);
        }

        self.qspi
            .read(0x80_u8 | addr, dest)
            .map_err(|_| Error::Qspi)
    }
}

/// A structure containing implementation for Pounder hardware.
pub struct PounderDevices {
<<<<<<< HEAD
    pub ad9959: ad9959::Ad9959<QspiInterface>,
    pub io_update_trigger: HighResTimerE,
=======
>>>>>>> 14a64786
    mcp23017: mcp23017::MCP23017<hal::i2c::I2c<hal::stm32::I2C1>>,
    attenuator_spi: hal::spi::Spi<hal::stm32::SPI1, hal::spi::Enabled, u8>,
    adc1: hal::adc::Adc<hal::stm32::ADC1, hal::adc::Enabled>,
    adc2: hal::adc::Adc<hal::stm32::ADC2, hal::adc::Enabled>,
    adc1_in_p: hal::gpio::gpiof::PF11<hal::gpio::Analog>,
    adc2_in_p: hal::gpio::gpiof::PF14<hal::gpio::Analog>,
}

impl PounderDevices {
    /// Construct and initialize pounder-specific hardware.
    ///
    /// Args:
    /// * `ad9959` - The DDS driver for the pounder hardware.
    /// * `attenuator_spi` - A SPI interface to control digital attenuators.
    /// * `io_update_timer` - The HRTimer with the IO_update signal connected to the output.
    /// * `adc1` - The ADC1 peripheral for measuring power.
    /// * `adc2` - The ADC2 peripheral for measuring power.
    /// * `adc1_in_p` - The input channel for the RF power measurement on IN0.
    /// * `adc2_in_p` - The input channel for the RF power measurement on IN1.
    pub fn new(
        mcp23017: mcp23017::MCP23017<hal::i2c::I2c<hal::stm32::I2C1>>,
<<<<<<< HEAD
        ad9959: ad9959::Ad9959<QspiInterface>,
        io_update_trigger: HighResTimerE,
=======
        ad9959: &mut ad9959::Ad9959<QspiInterface>,
>>>>>>> 14a64786
        attenuator_spi: hal::spi::Spi<hal::stm32::SPI1, hal::spi::Enabled, u8>,
        adc1: hal::adc::Adc<hal::stm32::ADC1, hal::adc::Enabled>,
        adc2: hal::adc::Adc<hal::stm32::ADC2, hal::adc::Enabled>,
        adc1_in_p: hal::gpio::gpiof::PF11<hal::gpio::Analog>,
        adc2_in_p: hal::gpio::gpiof::PF14<hal::gpio::Analog>,
    ) -> Result<Self, Error> {
        let mut devices = Self {
            mcp23017,
<<<<<<< HEAD
            io_update_trigger,
            ad9959,
=======
>>>>>>> 14a64786
            attenuator_spi,
            adc1,
            adc2,
            adc1_in_p,
            adc2_in_p,
        };

        // Configure power-on-default state for pounder. All LEDs are on, on-board oscillator
        // selected, attenuators out of reset. Note that testing indicates the output state needs to
        // be set first to properly update the output registers.
        devices
            .mcp23017
            .all_pin_mode(mcp23017::PinMode::OUTPUT)
            .map_err(|_| Error::I2c)?;
        devices
            .mcp23017
            .write_gpio(mcp23017::Port::GPIOA, 0x3F)
            .map_err(|_| Error::I2c)?;
        devices
            .mcp23017
            .write_gpio(mcp23017::Port::GPIOB, 1 << 5)
            .map_err(|_| Error::I2c)?;

        // Select the on-board clock with a 4x prescaler (400MHz).
<<<<<<< HEAD
        devices.select_onboard_clock(4u8)?;

        // Run the DDS in stream-only mode (no read support).
        devices.ad9959.interface.start_stream().unwrap();

        Ok(devices)
    }

    /// Select the an external for the DDS reference clock source.
    ///
    /// Args:
    /// * `frequency` - The frequency of the external clock source.
    /// * `multiplier` - The multiplier of the reference clock to use in the DDS.
    fn select_external_clock(
        &mut self,
        frequency: f32,
        prescaler: u8,
    ) -> Result<(), Error> {
        self.mcp23017
            .digital_write(EXT_CLK_SEL_PIN, true)
            .map_err(|_| Error::I2c)?;
        self.ad9959
            .configure_system_clock(frequency, prescaler)
            .map_err(|_| Error::Dds)?;

        Ok(())
    }

    /// Select the onboard oscillator for the DDS reference clock source.
    ///
    /// Args:
    /// * `multiplier` - The multiplier of the reference clock to use in the DDS.
    fn select_onboard_clock(&mut self, multiplier: u8) -> Result<(), Error> {
        self.mcp23017
            .digital_write(EXT_CLK_SEL_PIN, false)
            .map_err(|_| Error::I2c)?;
        self.ad9959
            .configure_system_clock(100_000_000f32, multiplier)
            .map_err(|_| Error::Dds)?;

        Ok(())
    }

    /// Configure the Pounder DDS clock.
    ///
    /// Args:
    /// * `config` - The configuration of the DDS clock desired.
    pub fn configure_dds_clock(
        &mut self,
        config: DdsClockConfig,
    ) -> Result<(), Error> {
        if config.external_clock {
            self.select_external_clock(
                config.reference_clock,
                config.multiplier,
            )
        } else {
            self.select_onboard_clock(config.multiplier)
        }
    }

    /// Get the pounder DDS clock configuration
    ///
    /// Returns:
    /// The current pounder DDS clock configuration.
    pub fn get_dds_clock_config(&mut self) -> Result<DdsClockConfig, Error> {
        let external_clock = self
=======
        devices
>>>>>>> 14a64786
            .mcp23017
            .digital_write(EXT_CLK_SEL_PIN, false)
            .map_err(|_| Error::I2c)?;
<<<<<<< HEAD
        let multiplier = self
            .ad9959
            .get_reference_clock_multiplier()
            .map_err(|_| Error::Dds)?;
        let reference_clock = self.ad9959.get_reference_clock_frequency();

        Ok(DdsClockConfig {
            multiplier,
            reference_clock,
            external_clock,
        })
    }

    /// Configure a DDS channel.
    ///
    /// Args:
    /// * `channel` - The pounder channel to configure.
    /// * `state` - The state to configure the channel for.
    pub fn set_channel_state(
        &mut self,
        channel: Channel,
        state: ChannelState,
    ) -> Result<(), Error> {
        let profile = self
            .ad9959
            .serialize_profile(
                channel.into(),
                state.parameters.frequency,
                state.parameters.phase_offset,
                state.parameters.amplitude,
            )
            .map_err(|_| Error::Dds)?;
        self.ad9959.interface.write_profile(profile).unwrap();
        self.io_update_trigger.trigger();
=======
        ad9959
            .configure_system_clock(100_000_000f32, 4)
            .map_err(|_| Error::Dds)?;
>>>>>>> 14a64786

        Ok(devices)
    }
}

impl AttenuatorInterface for PounderDevices {
    /// Reset all of the attenuators to a power-on default state.
    fn reset_attenuators(&mut self) -> Result<(), Error> {
        self.mcp23017
            .digital_write(ATT_RST_N_PIN, false)
            .map_err(|_| Error::I2c)?;
        // TODO: Measure the I2C transaction speed to the RST pin to ensure that the delay is
        // sufficient. Document the delay here.
        self.mcp23017
            .digital_write(ATT_RST_N_PIN, true)
            .map_err(|_| Error::I2c)?;

        Ok(())
    }

    /// Latch a configuration into a digital attenuator.
    ///
    /// Args:
    /// * `channel` - The attenuator channel to latch.
    fn latch_attenuators(&mut self, channel: Channel) -> Result<(), Error> {
        let pin = match channel {
            Channel::In0 => ATT_LE0_PIN,
            Channel::In1 => ATT_LE2_PIN,
            Channel::Out0 => ATT_LE1_PIN,
            Channel::Out1 => ATT_LE3_PIN,
        };

        self.mcp23017
            .digital_write(pin, true)
            .map_err(|_| Error::I2c)?;
        // TODO: Measure the I2C transaction speed to the RST pin to ensure that the delay is
        // sufficient. Document the delay here.
        self.mcp23017
            .digital_write(pin, false)
            .map_err(|_| Error::I2c)?;

        Ok(())
    }

    /// Read the raw attenuation codes stored in the attenuator shift registers.
    ///
    /// Args:
    /// * `channels` - A slice to store the channel readings into.
    fn read_all_attenuators(
        &mut self,
        channels: &mut [u8; 4],
    ) -> Result<(), Error> {
        self.attenuator_spi
            .transfer(channels)
            .map_err(|_| Error::Spi)?;

        Ok(())
    }

    /// Write the attenuator shift registers.
    ///
    /// Args:
    /// * `channels` - The data to write into the attenuators.
    fn write_all_attenuators(
        &mut self,
        channels: &[u8; 4],
    ) -> Result<(), Error> {
        let mut result = [0_u8; 4];
        result.clone_from_slice(channels);
        self.attenuator_spi
            .transfer(&mut result)
            .map_err(|_| Error::Spi)?;

        Ok(())
    }
}

impl PowerMeasurementInterface for PounderDevices {
    /// Sample an ADC channel.
    ///
    /// Args:
    /// * `channel` - The channel to sample.
    ///
    /// Returns:
    /// The sampled voltage of the specified channel.
    fn sample_converter(&mut self, channel: Channel) -> Result<f32, Error> {
        let adc_scale = match channel {
            Channel::In0 => {
                let adc_reading: u32 = self
                    .adc1
                    .read(&mut self.adc1_in_p)
                    .map_err(|_| Error::Adc)?;
                adc_reading as f32 / self.adc1.max_sample() as f32
            }
            Channel::In1 => {
                let adc_reading: u32 = self
                    .adc2
                    .read(&mut self.adc2_in_p)
                    .map_err(|_| Error::Adc)?;
                adc_reading as f32 / self.adc2.max_sample() as f32
            }
            _ => return Err(Error::InvalidChannel),
        };

        // Convert analog percentage to voltage. Note that the ADC uses an external 2.048V analog
        // reference.
        Ok(adc_scale * 2.048)
    }
}<|MERGE_RESOLUTION|>--- conflicted
+++ resolved
@@ -7,7 +7,6 @@
 pub use dds_output::DdsOutput;
 
 use super::hal;
-use super::hrtimer::HighResTimerE;
 
 use attenuators::AttenuatorInterface;
 use rf_power::PowerMeasurementInterface;
@@ -137,37 +136,6 @@
 
         Ok(())
     }
-<<<<<<< HEAD
-
-    pub fn write_profile(&mut self, data: [u32; 4]) -> Result<(), Error> {
-        if self.streaming == false {
-            return Err(Error::Qspi);
-        }
-
-        let qspi_regs = unsafe { &*hal::stm32::QUADSPI::ptr() };
-        unsafe {
-            core::ptr::write_volatile(
-                &qspi_regs.dr as *const _ as *mut u32,
-                data[0],
-            );
-            core::ptr::write_volatile(
-                &qspi_regs.dr as *const _ as *mut u32,
-                data[1],
-            );
-            core::ptr::write_volatile(
-                &qspi_regs.dr as *const _ as *mut u32,
-                data[2],
-            );
-            core::ptr::write_volatile(
-                &qspi_regs.dr as *const _ as *mut u32,
-                data[3],
-            );
-        }
-
-        Ok(())
-    }
-=======
->>>>>>> 14a64786
 }
 
 impl ad9959::Interface for QspiInterface {
@@ -294,11 +262,6 @@
 
 /// A structure containing implementation for Pounder hardware.
 pub struct PounderDevices {
-<<<<<<< HEAD
-    pub ad9959: ad9959::Ad9959<QspiInterface>,
-    pub io_update_trigger: HighResTimerE,
-=======
->>>>>>> 14a64786
     mcp23017: mcp23017::MCP23017<hal::i2c::I2c<hal::stm32::I2C1>>,
     attenuator_spi: hal::spi::Spi<hal::stm32::SPI1, hal::spi::Enabled, u8>,
     adc1: hal::adc::Adc<hal::stm32::ADC1, hal::adc::Enabled>,
@@ -313,19 +276,13 @@
     /// Args:
     /// * `ad9959` - The DDS driver for the pounder hardware.
     /// * `attenuator_spi` - A SPI interface to control digital attenuators.
-    /// * `io_update_timer` - The HRTimer with the IO_update signal connected to the output.
     /// * `adc1` - The ADC1 peripheral for measuring power.
     /// * `adc2` - The ADC2 peripheral for measuring power.
     /// * `adc1_in_p` - The input channel for the RF power measurement on IN0.
     /// * `adc2_in_p` - The input channel for the RF power measurement on IN1.
     pub fn new(
         mcp23017: mcp23017::MCP23017<hal::i2c::I2c<hal::stm32::I2C1>>,
-<<<<<<< HEAD
-        ad9959: ad9959::Ad9959<QspiInterface>,
-        io_update_trigger: HighResTimerE,
-=======
         ad9959: &mut ad9959::Ad9959<QspiInterface>,
->>>>>>> 14a64786
         attenuator_spi: hal::spi::Spi<hal::stm32::SPI1, hal::spi::Enabled, u8>,
         adc1: hal::adc::Adc<hal::stm32::ADC1, hal::adc::Enabled>,
         adc2: hal::adc::Adc<hal::stm32::ADC2, hal::adc::Enabled>,
@@ -334,11 +291,6 @@
     ) -> Result<Self, Error> {
         let mut devices = Self {
             mcp23017,
-<<<<<<< HEAD
-            io_update_trigger,
-            ad9959,
-=======
->>>>>>> 14a64786
             attenuator_spi,
             adc1,
             adc2,
@@ -363,120 +315,13 @@
             .map_err(|_| Error::I2c)?;
 
         // Select the on-board clock with a 4x prescaler (400MHz).
-<<<<<<< HEAD
-        devices.select_onboard_clock(4u8)?;
-
-        // Run the DDS in stream-only mode (no read support).
-        devices.ad9959.interface.start_stream().unwrap();
-
-        Ok(devices)
-    }
-
-    /// Select the an external for the DDS reference clock source.
-    ///
-    /// Args:
-    /// * `frequency` - The frequency of the external clock source.
-    /// * `multiplier` - The multiplier of the reference clock to use in the DDS.
-    fn select_external_clock(
-        &mut self,
-        frequency: f32,
-        prescaler: u8,
-    ) -> Result<(), Error> {
-        self.mcp23017
-            .digital_write(EXT_CLK_SEL_PIN, true)
-            .map_err(|_| Error::I2c)?;
-        self.ad9959
-            .configure_system_clock(frequency, prescaler)
-            .map_err(|_| Error::Dds)?;
-
-        Ok(())
-    }
-
-    /// Select the onboard oscillator for the DDS reference clock source.
-    ///
-    /// Args:
-    /// * `multiplier` - The multiplier of the reference clock to use in the DDS.
-    fn select_onboard_clock(&mut self, multiplier: u8) -> Result<(), Error> {
-        self.mcp23017
-            .digital_write(EXT_CLK_SEL_PIN, false)
-            .map_err(|_| Error::I2c)?;
-        self.ad9959
-            .configure_system_clock(100_000_000f32, multiplier)
-            .map_err(|_| Error::Dds)?;
-
-        Ok(())
-    }
-
-    /// Configure the Pounder DDS clock.
-    ///
-    /// Args:
-    /// * `config` - The configuration of the DDS clock desired.
-    pub fn configure_dds_clock(
-        &mut self,
-        config: DdsClockConfig,
-    ) -> Result<(), Error> {
-        if config.external_clock {
-            self.select_external_clock(
-                config.reference_clock,
-                config.multiplier,
-            )
-        } else {
-            self.select_onboard_clock(config.multiplier)
-        }
-    }
-
-    /// Get the pounder DDS clock configuration
-    ///
-    /// Returns:
-    /// The current pounder DDS clock configuration.
-    pub fn get_dds_clock_config(&mut self) -> Result<DdsClockConfig, Error> {
-        let external_clock = self
-=======
         devices
->>>>>>> 14a64786
             .mcp23017
             .digital_write(EXT_CLK_SEL_PIN, false)
             .map_err(|_| Error::I2c)?;
-<<<<<<< HEAD
-        let multiplier = self
-            .ad9959
-            .get_reference_clock_multiplier()
-            .map_err(|_| Error::Dds)?;
-        let reference_clock = self.ad9959.get_reference_clock_frequency();
-
-        Ok(DdsClockConfig {
-            multiplier,
-            reference_clock,
-            external_clock,
-        })
-    }
-
-    /// Configure a DDS channel.
-    ///
-    /// Args:
-    /// * `channel` - The pounder channel to configure.
-    /// * `state` - The state to configure the channel for.
-    pub fn set_channel_state(
-        &mut self,
-        channel: Channel,
-        state: ChannelState,
-    ) -> Result<(), Error> {
-        let profile = self
-            .ad9959
-            .serialize_profile(
-                channel.into(),
-                state.parameters.frequency,
-                state.parameters.phase_offset,
-                state.parameters.amplitude,
-            )
-            .map_err(|_| Error::Dds)?;
-        self.ad9959.interface.write_profile(profile).unwrap();
-        self.io_update_trigger.trigger();
-=======
         ad9959
             .configure_system_clock(100_000_000f32, 4)
             .map_err(|_| Error::Dds)?;
->>>>>>> 14a64786
 
         Ok(devices)
     }
