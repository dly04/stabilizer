//! Stabilizer Settings Management
//!
//! # Design
//! Stabilizer supports two types of settings:
//! 1. Static Device Configuration
//! 2. Dynamic Run-time Settings
//!
//! Static device configuration settings are loaded and used only at device power-up. These include
//! things like the MQTT broker address and the MQTT identifier. Conversely, the dynamic run-time
//! settings can be changed and take effect immediately during device operation.
//!
//! This settings management interface is currently targeted at the static device configuration
//! settings. Settings are persisted into the unused 1MB flash bank of Stabilizer for future
//! recall. They can be modified via the USB interface to facilitate device configuration.
//!
//! Settings are stored in flash using a key-value pair mapping, where the `key` is the name of the
//! entry in the settings structure. This has a number of benefits:
//! 1. The `Settings` structure can have new entries added to it in the future without losing old
//!    settings values, as each entry of the `Settings` struct is stored separately as its own
//!    key-value pair.
//! 2. The `Settings` can be used among multiple Stabilizer firmware versions that need the same
//!    settings values
//! 3. Unknown/unneeded settings values in flash can be actively ignored, facilitating simple flash
//!    storage sharing.
use crate::hardware::{flash::Flash, metadata::ApplicationMetadata, platform};
use core::fmt::Write;
use heapless::{String, Vec};
use miniconf::{JsonCoreSlash, Postcard, Tree};
use sequential_storage::map;
use serial_settings::{BestEffortInterface, Platform, Settings};
use smoltcp_nal::smoltcp::wire::EthernetAddress;
use stm32h7xx_hal::flash::LockedFlashBank;

/// Settings that are used for configuring the network interface to Stabilizer.
#[derive(Clone, Debug, Tree)]
pub struct NetSettings {
    /// The broker domain name (or IP address) to use for MQTT connections.
    pub broker: String<255>,

    /// The MQTT ID to use upon connection with a broker.
    pub id: String<23>,

    /// An optional static IP address to use. An unspecified IP address (or malformed address) will
    /// use DHCP.
    pub ip: String<15>,
    #[tree(skip)]
    /// The MAC address of Stabilizer, which is used to reinitialize the ID to default settings.
    pub mac: EthernetAddress,
}

impl NetSettings {
    pub fn new(mac: EthernetAddress) -> Self {
        let mut id = heapless::String::new();
        write!(&mut id, "{mac}").unwrap();

        Self {
            broker: "mqtt".into(),
            ip: "0.0.0.0".into(),
            id,
            mac,
        }
    }
}

pub trait AppSettings {
    /// Construct the settings given known network settings.
    fn new(net: NetSettings) -> Self;

    /// Get the network settings from the application settings.
    fn net(&self) -> &NetSettings;
}

pub fn load_from_flash<T: for<'d> JsonCoreSlash<'d, Y>, const Y: usize>(
    structure: &mut T,
    storage: &mut Flash,
) {
    // Loop over flash and read settings
    let mut buffer = [0u8; 512];
    for path in T::iter_paths::<String<64>>("/") {
        let path = path.unwrap();

        // Try to fetch the setting from flash.
<<<<<<< HEAD
        let item = match embassy_futures::block_on(
            sequential_storage::map::fetch_item::<SettingsKey, SettingsItem, _>(
                storage,
                storage.range(),
                &mut sequential_storage::cache::NoCache::new(),
                &mut buffer,
                SettingsKey(path.clone()),
            ),
=======
        let item = match map::fetch_item::<SettingsItem, _>(
            storage,
            storage.range(),
            &mut buffer,
            path.clone(),
>>>>>>> c8beb2ee
        ) {
            Err(e) => {
                log::warn!("Failed to fetch `{path}` from flash: {e:?}");
                continue;
            }
            Ok(Some(item)) => item,
            _ => continue,
        };

        log::info!("Loading initial `{path}` from flash");

<<<<<<< HEAD
        let mut deserializer = postcard::Deserializer::from_flavor(
            postcard::de_flavors::Slice::new(&item.0),
        );
        if let Err(e) = structure
            .deserialize_by_key(path.split('/').skip(1), &mut deserializer)
=======
        let flavor = postcard::de_flavors::Slice::new(&item.data);
        if let Err(e) =
            structure.set_postcard_by_key(path.split('/').skip(1), flavor)
>>>>>>> c8beb2ee
        {
            log::warn!("Failed to deserialize `{path}` from flash: {e:?}");
        }
    }
}

<<<<<<< HEAD
#[derive(
    Default, serde::Serialize, serde::Deserialize, Clone, PartialEq, Eq,
)]
pub struct SettingsKey(heapless::String<64>);

impl sequential_storage::map::Key for SettingsKey {
    fn serialize_into(
        &self,
        buffer: &mut [u8],
    ) -> Result<usize, sequential_storage::map::SerializationError> {
        Ok(postcard::to_slice(self, buffer)
            .map_err(|_| {
                sequential_storage::map::SerializationError::BufferTooSmall
            })?
            .len())
    }
=======
#[derive(Default, serde::Serialize, serde::Deserialize)]
pub struct SettingsItem {
    // We only make these owned vec/string to get around lifetime limitations.
    pub path: String<64>,
    pub data: Vec<u8, 256>,
}

impl map::StorageItem for SettingsItem {
    type Key = String<64>;
    type Error = postcard::Error;
>>>>>>> c8beb2ee

    fn deserialize_from(
        buffer: &[u8],
    ) -> Result<(Self, usize), sequential_storage::map::SerializationError>
    {
        let original_length = buffer.len();
        let (result, remainder) =
            postcard::take_from_bytes(buffer).map_err(|_| {
                sequential_storage::map::SerializationError::BufferTooSmall
            })?;
        Ok((result, original_length - remainder.len()))
    }
}

#[derive(
    Default, serde::Serialize, serde::Deserialize, Clone, PartialEq, Eq,
)]
pub struct SettingsItem(heapless::Vec<u8, 256>);

impl<'a> sequential_storage::map::Value<'a> for SettingsItem {
    fn serialize_into(
        &self,
        buffer: &mut [u8],
    ) -> Result<usize, sequential_storage::map::SerializationError> {
        Ok(postcard::to_slice(self, buffer)
            .map_err(|_| {
                sequential_storage::map::SerializationError::BufferTooSmall
            })?
            .len())
    }

    fn deserialize_from(
        buffer: &'a [u8],
    ) -> Result<Self, sequential_storage::map::SerializationError> {
        postcard::from_bytes(buffer).map_err(|_| {
            sequential_storage::map::SerializationError::BufferTooSmall
        })
    }
}

#[derive(Debug)]
pub enum Error<F> {
    Postcard(postcard::Error),
    Flash(F),
}

impl<F> From<postcard::Error> for Error<F> {
    fn from(e: postcard::Error) -> Self {
        Self::Postcard(e)
    }
}

pub struct SerialSettingsPlatform<C, const Y: usize> {
    /// The interface to read/write data to/from serially (via text) to the user.
    pub interface: BestEffortInterface<crate::hardware::SerialPort>,

    pub _settings_marker: core::marker::PhantomData<C>,

    /// The storage mechanism used to persist settings to between boots.
    pub storage: Flash,

    /// Metadata associated with the application
    pub metadata: &'static ApplicationMetadata,
}

impl<C, const Y: usize> Platform<Y> for SerialSettingsPlatform<C, Y>
where
    C: Settings<Y>,
{
    type Interface = BestEffortInterface<crate::hardware::SerialPort>;
    type Settings = C;
    type Error = Error<
        <LockedFlashBank as embedded_storage::nor_flash::ErrorType>::Error,
    >;

    fn save(
        &mut self,
        buf: &mut [u8],
        key: Option<&str>,
        settings: &Self::Settings,
    ) -> Result<(), Self::Error> {
<<<<<<< HEAD
=======
        let mut save_setting = |path| -> Result<(), Self::Error> {
            let mut item = SettingsItem {
                path,
                ..Default::default()
            };
>>>>>>> c8beb2ee

        let mut save_setting = |path| -> Result<(), Self::Error> {
            let path = SettingsKey(path);
            let mut data = heapless::Vec::new();
            data.resize(data.capacity(), 0).unwrap();

<<<<<<< HEAD
            let mut serializer = postcard::Serializer {
                output: postcard::ser_flavors::Slice::new(&mut data),
            };

            if let Err(e) = settings
                .serialize_by_key(path.0.split('/').skip(1), &mut serializer)
            {
                log::warn!("Failed to save `{}` to flash: {e:?}", path.0);
                return Ok(());
            }

            let len = serializer.output.finalize()?.len();
            data.truncate(len);
=======
            let flavor = postcard::ser_flavors::Slice::new(&mut item.data);

            let len = match settings
                .get_postcard_by_key(item.path.split('/').skip(1), flavor)
            {
                Err(e) => {
                    log::warn!(
                        "Failed to save `{}` to flash: {e:?}",
                        item.path
                    );
                    return Ok(());
                }
                Ok(slice) => slice.len(),
            };
            item.data.truncate(len);
>>>>>>> c8beb2ee

            let range = self.storage.range();

            // Check if the settings has changed from what's currently in flash (or if it doesn't
            // yet exist).
<<<<<<< HEAD
            if embassy_futures::block_on(sequential_storage::map::fetch_item::<
                SettingsKey,
                SettingsItem,
                _,
            >(
=======
            if map::fetch_item::<SettingsItem, _>(
>>>>>>> c8beb2ee
                &mut self.storage,
                range.clone(),
                &mut sequential_storage::cache::NoCache::new(),
                buf,
                path.clone(),
            ))
            .unwrap()
            .map(|old| old.0 != data)
            .unwrap_or(true)
            {
<<<<<<< HEAD
                log::info!("Storing `{}` to flash", path.0);
                embassy_futures::block_on(sequential_storage::map::store_item(
                    &mut self.storage,
                    range,
                    &mut sequential_storage::cache::NoCache::new(),
                    buf,
                    path,
                    &SettingsItem(data),
                ))
                .unwrap();
=======
                log::info!("Storing `{}` to flash", item.path);
                map::store_item(&mut self.storage, range, buf, item).unwrap();
            }

            Ok(())
        };

        if let Some(key) = key {
            save_setting(heapless::String::from(key))?;
        } else {
            for path in Self::Settings::iter_paths::<heapless::String<64>>("/")
            {
                save_setting(path.unwrap())?;
>>>>>>> c8beb2ee
            }

            Ok(())
        };

        if let Some(key) = key {
            save_setting(heapless::String::from(key))?;
        }
        else
        {
            for path in Self::Settings::iter_paths::<heapless::String<64>>("/") {
                save_setting(path.unwrap())?;
            }
        }

        Ok(())
    }

    fn cmd(&mut self, cmd: &str) {
        match cmd {
            "reboot" => cortex_m::peripheral::SCB::sys_reset(),
            "dfu" => platform::start_dfu_reboot(),
            "service" => {
                writeln!(
                    &mut self.interface,
                    "{:<20}: {} [{}]",
                    "Version",
                    self.metadata.firmware_version,
                    self.metadata.profile,
                )
                .unwrap();
                writeln!(
                    &mut self.interface,
                    "{:<20}: {}",
                    "Hardware Revision", self.metadata.hardware_version
                )
                .unwrap();
                writeln!(
                    &mut self.interface,
                    "{:<20}: {}",
                    "Rustc Version", self.metadata.rust_version
                )
                .unwrap();
                writeln!(
                    &mut self.interface,
                    "{:<20}: {}",
                    "Features", self.metadata.features
                )
                .unwrap();
                writeln!(
                    &mut self.interface,
                    "{:<20}: {}",
                    "Panic Info", self.metadata.panic_info
                )
                .unwrap();
            }
            _ => {
                writeln!(
                    self.interface_mut(),
                    "Invalid platform command: `{cmd}` not in [`dfu`, `reboot`, `service`]"
                )
                .ok();
            }
        }
    }

    fn interface_mut(&mut self) -> &mut Self::Interface {
        &mut self.interface
    }

    fn clear(&mut self, buf: &mut [u8], key: Option<&str>) {
        let range = self.storage.range();
        if let Some(key) = key {
            embassy_futures::block_on(sequential_storage::map::remove_item::<
                SettingsKey,
                _,
            >(
                &mut self.storage,
                range,
                &mut sequential_storage::cache::NoCache::new(),
                buf,
                SettingsKey(heapless::String::from(key)),
            ))
            .unwrap()
        } else {
            // Erase the whole flash range.
            embassy_futures::block_on(
                sequential_storage::map::remove_all_items::<SettingsKey, _>(
                    &mut self.storage,
                    range,
                    &mut sequential_storage::cache::NoCache::new(),
                    buf,
                ),
            )
            .unwrap()
        }
    }
}<|MERGE_RESOLUTION|>--- conflicted
+++ resolved
@@ -25,8 +25,8 @@
 use crate::hardware::{flash::Flash, metadata::ApplicationMetadata, platform};
 use core::fmt::Write;
 use heapless::{String, Vec};
-use miniconf::{JsonCoreSlash, Postcard, Tree};
-use sequential_storage::map;
+use miniconf::{JsonCoreSlash, Tree};
+use postcard::ser_flavors::Flavor;
 use serial_settings::{BestEffortInterface, Platform, Settings};
 use smoltcp_nal::smoltcp::wire::EthernetAddress;
 use stm32h7xx_hal::flash::LockedFlashBank;
@@ -50,7 +50,7 @@
 
 impl NetSettings {
     pub fn new(mac: EthernetAddress) -> Self {
-        let mut id = heapless::String::new();
+        let mut id = String::new();
         write!(&mut id, "{mac}").unwrap();
 
         Self {
@@ -80,7 +80,6 @@
         let path = path.unwrap();
 
         // Try to fetch the setting from flash.
-<<<<<<< HEAD
         let item = match embassy_futures::block_on(
             sequential_storage::map::fetch_item::<SettingsKey, SettingsItem, _>(
                 storage,
@@ -89,13 +88,6 @@
                 &mut buffer,
                 SettingsKey(path.clone()),
             ),
-=======
-        let item = match map::fetch_item::<SettingsItem, _>(
-            storage,
-            storage.range(),
-            &mut buffer,
-            path.clone(),
->>>>>>> c8beb2ee
         ) {
             Err(e) => {
                 log::warn!("Failed to fetch `{path}` from flash: {e:?}");
@@ -107,28 +99,21 @@
 
         log::info!("Loading initial `{path}` from flash");
 
-<<<<<<< HEAD
         let mut deserializer = postcard::Deserializer::from_flavor(
             postcard::de_flavors::Slice::new(&item.0),
         );
         if let Err(e) = structure
             .deserialize_by_key(path.split('/').skip(1), &mut deserializer)
-=======
-        let flavor = postcard::de_flavors::Slice::new(&item.data);
-        if let Err(e) =
-            structure.set_postcard_by_key(path.split('/').skip(1), flavor)
->>>>>>> c8beb2ee
         {
             log::warn!("Failed to deserialize `{path}` from flash: {e:?}");
         }
     }
 }
 
-<<<<<<< HEAD
 #[derive(
     Default, serde::Serialize, serde::Deserialize, Clone, PartialEq, Eq,
 )]
-pub struct SettingsKey(heapless::String<64>);
+pub struct SettingsKey(String<64>);
 
 impl sequential_storage::map::Key for SettingsKey {
     fn serialize_into(
@@ -141,18 +126,6 @@
             })?
             .len())
     }
-=======
-#[derive(Default, serde::Serialize, serde::Deserialize)]
-pub struct SettingsItem {
-    // We only make these owned vec/string to get around lifetime limitations.
-    pub path: String<64>,
-    pub data: Vec<u8, 256>,
-}
-
-impl map::StorageItem for SettingsItem {
-    type Key = String<64>;
-    type Error = postcard::Error;
->>>>>>> c8beb2ee
 
     fn deserialize_from(
         buffer: &[u8],
@@ -170,7 +143,7 @@
 #[derive(
     Default, serde::Serialize, serde::Deserialize, Clone, PartialEq, Eq,
 )]
-pub struct SettingsItem(heapless::Vec<u8, 256>);
+pub struct SettingsItem(Vec<u8, 256>);
 
 impl<'a> sequential_storage::map::Value<'a> for SettingsItem {
     fn serialize_into(
@@ -234,21 +207,11 @@
         key: Option<&str>,
         settings: &Self::Settings,
     ) -> Result<(), Self::Error> {
-<<<<<<< HEAD
-=======
-        let mut save_setting = |path| -> Result<(), Self::Error> {
-            let mut item = SettingsItem {
-                path,
-                ..Default::default()
-            };
->>>>>>> c8beb2ee
-
         let mut save_setting = |path| -> Result<(), Self::Error> {
             let path = SettingsKey(path);
-            let mut data = heapless::Vec::new();
+            let mut data = Vec::new();
             data.resize(data.capacity(), 0).unwrap();
 
-<<<<<<< HEAD
             let mut serializer = postcard::Serializer {
                 output: postcard::ser_flavors::Slice::new(&mut data),
             };
@@ -262,37 +225,16 @@
 
             let len = serializer.output.finalize()?.len();
             data.truncate(len);
-=======
-            let flavor = postcard::ser_flavors::Slice::new(&mut item.data);
-
-            let len = match settings
-                .get_postcard_by_key(item.path.split('/').skip(1), flavor)
-            {
-                Err(e) => {
-                    log::warn!(
-                        "Failed to save `{}` to flash: {e:?}",
-                        item.path
-                    );
-                    return Ok(());
-                }
-                Ok(slice) => slice.len(),
-            };
-            item.data.truncate(len);
->>>>>>> c8beb2ee
 
             let range = self.storage.range();
 
             // Check if the settings has changed from what's currently in flash (or if it doesn't
             // yet exist).
-<<<<<<< HEAD
             if embassy_futures::block_on(sequential_storage::map::fetch_item::<
                 SettingsKey,
                 SettingsItem,
                 _,
             >(
-=======
-            if map::fetch_item::<SettingsItem, _>(
->>>>>>> c8beb2ee
                 &mut self.storage,
                 range.clone(),
                 &mut sequential_storage::cache::NoCache::new(),
@@ -303,7 +245,6 @@
             .map(|old| old.0 != data)
             .unwrap_or(true)
             {
-<<<<<<< HEAD
                 log::info!("Storing `{}` to flash", path.0);
                 embassy_futures::block_on(sequential_storage::map::store_item(
                     &mut self.storage,
@@ -314,32 +255,15 @@
                     &SettingsItem(data),
                 ))
                 .unwrap();
-=======
-                log::info!("Storing `{}` to flash", item.path);
-                map::store_item(&mut self.storage, range, buf, item).unwrap();
             }
 
             Ok(())
         };
 
         if let Some(key) = key {
-            save_setting(heapless::String::from(key))?;
+            save_setting(String::from(key))?;
         } else {
-            for path in Self::Settings::iter_paths::<heapless::String<64>>("/")
-            {
-                save_setting(path.unwrap())?;
->>>>>>> c8beb2ee
-            }
-
-            Ok(())
-        };
-
-        if let Some(key) = key {
-            save_setting(heapless::String::from(key))?;
-        }
-        else
-        {
-            for path in Self::Settings::iter_paths::<heapless::String<64>>("/") {
+            for path in Self::Settings::iter_paths::<String<64>>("/") {
                 save_setting(path.unwrap())?;
             }
         }
@@ -410,7 +334,7 @@
                 range,
                 &mut sequential_storage::cache::NoCache::new(),
                 buf,
-                SettingsKey(heapless::String::from(key)),
+                SettingsKey(String::from(key)),
             ))
             .unwrap()
         } else {
